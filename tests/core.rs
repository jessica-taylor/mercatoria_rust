--- conflicted
+++ resolved
@@ -38,7 +38,6 @@
     let expected_state = genesis_state(&inits).await;
     let actual_state = get_main_state(&hl, &main).await.unwrap();
     assert_eq!(expected_state, actual_state);
-<<<<<<< HEAD
     verify_valid_main_block_body(&hl, &main).unwrap();
     (hl, main)
 }
@@ -52,8 +51,6 @@
 ) {
     let start_state = get_main_state(&hl, &main).await.unwrap();
     // let acct_states =
-=======
-    verify_valid_main_block_body(&hl, &main).await.unwrap();
 }
 
 fn test_options() -> MainOptions {
@@ -78,5 +75,4 @@
     ) {
         smol::block_on(test_genesis_block(inits, timestamp_ms as i64, test_options()));
     }
->>>>>>> 4d3df801
 }