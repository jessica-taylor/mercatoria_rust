use std::cmp::min;

use crate::blockdata::{DataNode, MainBlock, MainBlockBody, PreSignedMainBlock, QuorumNode};
use crate::crypto::{hash, path_to_hash_code, Hash, HashCode};
use crate::hashlookup::HashLookup;
use crate::hex_path::{bytes_to_path, HexPath};

use anyhow::{anyhow, bail};
use serde::de::DeserializeOwned;

/// Is the first vector a prefix of the second?
pub fn is_prefix<T: Eq>(pre: &Vec<T>, full: &Vec<T>) -> bool {
    if pre.len() > full.len() {
        return false;
    }
    for i in 0..pre.len() {
        if pre[i] != full[i] {
            return false;
        }
    }
    true
}

/// What is the length of the longest common prefix between two vectors?
pub fn longest_prefix_length<T: Eq>(xs: &Vec<T>, ys: &Vec<T>) -> usize {
    for i in 0..min(xs.len(), ys.len()) {
        if xs[i] != ys[i] {
            return i;
        }
    }
    min(xs.len(), ys.len())
}

/// Follows a path in a radix hash tree.
pub async fn rh_follow_path<
    HL: HashLookup,
    N: DeserializeOwned + Clone + Send,
    GC: Fn(&N) -> &Vec<(HexPath, Hash<N>)>,
>(
    hl: &HL,
    get_children: GC,
    init_node: N,
    path: &HexPath,
) -> Result<Option<(N, HexPath)>, anyhow::Error> {
    let mut path_ix = 0;
    let mut prefix = HexPath::new();
    let mut node = init_node;
    while path_ix < path.len() {
        prefix.push(path[path_ix]);
        path_ix += 1;
        let mut found = false;
        for (postfix, child_hash) in get_children(&node) {
            if is_prefix(&prefix, &postfix) {
                found = true;
                if prefix == *postfix {
<<<<<<< HEAD
                    node = hl.lookup(*child_hash).await?;
=======
                    node = hl.lookup(*child_hash)?;
>>>>>>> 126ae569
                    prefix = HexPath::new();
                    break;
                }
            }
        }
        if !found {
            return Ok(None);
        }
    }
    Ok(Some((node, prefix)))
}

/// Follows a path starting from a `QuorumNode` going down.  Returns a node
/// along with the extra path starting from that node, which is always
/// a postfix of the original path.
pub async fn quorum_node_follow_path<HL: HashLookup>(
    hl: &HL,
    node: &QuorumNode,
    path: &HexPath,
<<<<<<< HEAD
) -> Result<(QuorumNode, HexPath), anyhow::Error> {
    rh_follow_path(hl, |qn| &qn.body.children, node.clone(), path).await
=======
) -> Result<Option<(QuorumNode, HexPath)>, anyhow::Error> {
    rh_follow_path(hl, |qn| &qn.body.children, node.clone(), path)
>>>>>>> 126ae569
}

/// Looks up a quorum node in a given main block body.
pub async fn lookup_quorum_node<HL: HashLookup>(
    hl: &HL,
    main: &MainBlockBody,
    path: &HexPath,
<<<<<<< HEAD
) -> Result<(QuorumNode, HexPath), anyhow::Error> {
    quorum_node_follow_path(hl, &hl.lookup(main.tree).await?, path).await
=======
) -> Result<Option<(QuorumNode, HexPath)>, anyhow::Error> {
    quorum_node_follow_path(hl, &hl.lookup(main.tree)?, path)
>>>>>>> 126ae569
}

/// Looks up an account in a given main block body.
pub async fn lookup_account<HL: HashLookup>(
    hl: &HL,
    main: &MainBlockBody,
    acct: HashCode,
<<<<<<< HEAD
) -> Result<QuorumNode, anyhow::Error> {
    let (qn, postfix) = lookup_quorum_node(hl, main, &bytes_to_path(&acct)).await?;
    if postfix.len() != 0 {
        bail!("account not found");
=======
) -> Result<Option<QuorumNode>, anyhow::Error> {
    match lookup_quorum_node(hl, main, &bytes_to_path(&acct))? {
        None => Ok(None),
        Some((qn, postfix)) => {
            if postfix.len() != 0 {
                Ok(None)
            } else {
                Ok(Some(qn))
            }
        }
>>>>>>> 126ae569
    }
}

/// Follows a path starting from a `DataNode` going down.  Returns a node
/// along with the extra path starting from that node, which is always
/// a postfix of the original path.
pub async fn data_node_follow_path<HL: HashLookup>(
    hl: &HL,
    node: &DataNode,
    path: &HexPath,
<<<<<<< HEAD
) -> Result<(DataNode, HexPath), anyhow::Error> {
    rh_follow_path(hl, |dn| &dn.children, node.clone(), path).await
=======
) -> Result<Option<(DataNode, HexPath)>, anyhow::Error> {
    rh_follow_path(hl, |dn| &dn.children, node.clone(), path)
>>>>>>> 126ae569
}

/// Looks up data given an account `QuorumNode`.
pub async fn lookup_data_in_account<HL: HashLookup>(
    hl: &HL,
    qn: &QuorumNode,
    path: &HexPath,
) -> Result<Option<Vec<u8>>, anyhow::Error> {
<<<<<<< HEAD
    let top_dn = hl
        .lookup(qn.body.data_tree.ok_or(anyhow!("no data tree"))?)
        .await?;
    let (dn, postfix) = data_node_follow_path(hl, &top_dn, path).await?;
    if postfix.len() != 0 {
        return Ok(None);
=======
    let top_dn = hl.lookup(
        qn.body
            .data_tree
            .ok_or(anyhow!("no data tree"))?
    )?;
    match data_node_follow_path(hl, &top_dn, path)? {
        None => Ok(None),
        Some((dn, postfix)) => {
            if postfix.len() != 0 {
                Ok(None)
            } else {
                Ok(dn.field)
            }
        }
>>>>>>> 126ae569
    }
}

/// Finds a block with a given version starting from the given block
/// going backwards.
pub async fn block_with_version<HL: HashLookup>(
    hl: &HL,
    mut mb: &MainBlockBody,
    version: u64,
) -> Result<MainBlockBody, anyhow::Error> {
    let mut placeholder;
    loop {
        let v = mb.version;
        if version > v {
            bail!("version higher than given main block version");
        }
        if version == v {
            return Ok(mb.clone());
        }
        match &mb.prev {
            None => bail!("tried to get version before the first block"),
            Some(hash) => {
                placeholder = hl.lookup(hash.clone()).await?.block.body;
                mb = &placeholder;
            }
        }
    }
}

/// Gets the random seed for a given main block.  The random seed changes
/// with a period equal to `random_seed_period` in the main options.
/// TODO real randomness
async fn random_seed_of_block<HL: HashLookup>(
    hl: &HL,
    main: &MainBlockBody,
) -> Result<HashCode, anyhow::Error> {
    let period = hl.lookup(main.options).await?.random_seed_period;
    let version_to_get = main.version / u64::from(period) * u64::from(period);
    Ok(hash(&block_with_version(hl, main, version_to_get).await?).code)
}

/// Gets the account whose stake corresponds to the given index.
/// We can imagine lining all accounts in a tree side-by-side, with
/// the length of the account proportional to its stake; the index
/// determines how far along this line to go to select an account,
/// enabling randomly selecting an account proportional to its stake.
async fn stake_indexed_account<HL: HashLookup>(
    hl: &HL,
    qn: &QuorumNode,
    mut stake_ix: u128,
) -> Result<HashCode, anyhow::Error> {
    loop {
        if stake_ix >= qn.body.total_stake {
            bail!("index exceeds total stake");
        }
        let path = qn.body.path.clone();
        if path.len() == 64 {
            return Ok(path_to_hash_code(path));
        }
        let mut children = Vec::new();
        for (_, child_hash) in qn.body.children.clone() {
            children.push(hl.lookup(child_hash).await?);
        }
        let child_stakes: Vec<u128> = children.iter().map(|ch| ch.body.total_stake).collect();
        let mut sum_so_far = 0;
        for i in 0..children.len() {
            if stake_ix < sum_so_far + child_stakes[i] {
                stake_ix -= sum_so_far;
                continue;
            }
            sum_so_far += child_stakes[i];
        }
        bail!("total stake does not equal sum of child node total stakes!")
    }
}

/// Gets a random account proportional to its stake.  This function is
/// technically deterministic; its randomness is determined by the
/// `seed` and `rand_id` parameters.
pub async fn random_account<HL: HashLookup>(
    hl: &HL,
    main: &MainBlockBody,
    seed: HashCode,
    rand_id: String,
) -> Result<HashCode, anyhow::Error> {
    let rand_period = hl.lookup(main.options).await?.random_seed_period;
    let mut rounded = main.version / u64::from(rand_period) * u64::from(rand_period);
    if rounded > 0 {
        rounded = rounded - u64::from(rand_period);
    }
    let stake_main = block_with_version(hl, main, rounded).await?;
    let top = hl.lookup(stake_main.tree).await?;
    if top.body.total_stake == 0 {
        bail!("can't select random account when there is no stake");
    }
    let full_id = format!("random_account {:?} {} {}", seed, main.version, rand_id);
    let rand_hash = hash(&full_id).code;
    let mut rand_val: u128 = 0;
    for i in 0..16 {
        rand_val *= 256;
        rand_val += u128::from(rand_hash[i]);
    }
    stake_indexed_account(hl, &top, rand_val % top.body.total_stake).await
}

/// Gets the miner and signers of a block following a given block.
pub async fn miner_and_signers_by_prev_block<HL: HashLookup>(
    hl: &HL,
    main: &MainBlock,
) -> Result<(HashCode, Vec<HashCode>), anyhow::Error> {
    let body = &main.block.body;
    let num_signers = hl.lookup(body.options).await?.main_block_signers;
    let seed = random_seed_of_block(hl, body).await?;
    let miner = random_account(hl, body, seed, "miner".to_string()).await?;
    let mut signers = Vec::new();
    for i in 0..num_signers {
        signers.push(random_account(hl, body, seed, format!("signer {}", i)).await?);
    }
    Ok((miner, signers))
}

/// Selects quorums for a given path, given the block before the block of
/// the relevant quorum tree.
pub async fn quorums_by_prev_block<HL: HashLookup>(
    hl: &HL,
    main: &MainBlockBody,
    path: HexPath,
) -> Result<Vec<(Vec<HashCode>, u32)>, anyhow::Error> {
    let sizes_thresholds = hl.lookup(main.options).await?.quorum_sizes_thresholds;
    let period = hl.lookup(main.options).await?.quorum_period;
    let mut base_version = main.version / u64::from(period) * u64::from(period);
    if base_version > 0 {
        base_version = base_version - u64::from(period);
    }
    let rand_acct_main = block_with_version(hl, main, base_version).await?;
    let seed = random_seed_of_block(hl, &rand_acct_main).await?;
    let mut quorums = Vec::new();
    for i in 0..sizes_thresholds.len() {
        let (size, threshold) = sizes_thresholds[i];
        let mut members = Vec::new();
        for j in 0..size {
            members.push(
                random_account(
                    hl,
                    &rand_acct_main,
                    seed,
                    format!("quorum {:?} {} {}", path, i, j),
                )
                .await?,
            );
        }
        quorums.push((members, threshold));
    }
    Ok(quorums)
}<|MERGE_RESOLUTION|>--- conflicted
+++ resolved
@@ -1,6 +1,6 @@
 use std::cmp::min;
 
-use crate::blockdata::{DataNode, MainBlock, MainBlockBody, PreSignedMainBlock, QuorumNode};
+use crate::blockdata::{DataNode, MainBlock, MainBlockBody, QuorumNode};
 use crate::crypto::{hash, path_to_hash_code, Hash, HashCode};
 use crate::hashlookup::HashLookup;
 use crate::hex_path::{bytes_to_path, HexPath};
@@ -53,18 +53,14 @@
             if is_prefix(&prefix, &postfix) {
                 found = true;
                 if prefix == *postfix {
-<<<<<<< HEAD
                     node = hl.lookup(*child_hash).await?;
-=======
-                    node = hl.lookup(*child_hash)?;
->>>>>>> 126ae569
                     prefix = HexPath::new();
                     break;
                 }
             }
         }
         if !found {
-            return Ok(None);
+            bail!("RH node not found");
         }
     }
     Ok(Some((node, prefix)))
@@ -77,13 +73,8 @@
     hl: &HL,
     node: &QuorumNode,
     path: &HexPath,
-<<<<<<< HEAD
-) -> Result<(QuorumNode, HexPath), anyhow::Error> {
+) -> Result<Option<(QuorumNode, HexPath)>, anyhow::Error> {
     rh_follow_path(hl, |qn| &qn.body.children, node.clone(), path).await
-=======
-) -> Result<Option<(QuorumNode, HexPath)>, anyhow::Error> {
-    rh_follow_path(hl, |qn| &qn.body.children, node.clone(), path)
->>>>>>> 126ae569
 }
 
 /// Looks up a quorum node in a given main block body.
@@ -91,13 +82,8 @@
     hl: &HL,
     main: &MainBlockBody,
     path: &HexPath,
-<<<<<<< HEAD
-) -> Result<(QuorumNode, HexPath), anyhow::Error> {
+) -> Result<Option<(QuorumNode, HexPath)>, anyhow::Error> {
     quorum_node_follow_path(hl, &hl.lookup(main.tree).await?, path).await
-=======
-) -> Result<Option<(QuorumNode, HexPath)>, anyhow::Error> {
-    quorum_node_follow_path(hl, &hl.lookup(main.tree)?, path)
->>>>>>> 126ae569
 }
 
 /// Looks up an account in a given main block body.
@@ -105,14 +91,8 @@
     hl: &HL,
     main: &MainBlockBody,
     acct: HashCode,
-<<<<<<< HEAD
-) -> Result<QuorumNode, anyhow::Error> {
-    let (qn, postfix) = lookup_quorum_node(hl, main, &bytes_to_path(&acct)).await?;
-    if postfix.len() != 0 {
-        bail!("account not found");
-=======
 ) -> Result<Option<QuorumNode>, anyhow::Error> {
-    match lookup_quorum_node(hl, main, &bytes_to_path(&acct))? {
+    match lookup_quorum_node(hl, main, &bytes_to_path(&acct)).await? {
         None => Ok(None),
         Some((qn, postfix)) => {
             if postfix.len() != 0 {
@@ -121,7 +101,6 @@
                 Ok(Some(qn))
             }
         }
->>>>>>> 126ae569
     }
 }
 
@@ -132,13 +111,8 @@
     hl: &HL,
     node: &DataNode,
     path: &HexPath,
-<<<<<<< HEAD
-) -> Result<(DataNode, HexPath), anyhow::Error> {
+) -> Result<Option<(DataNode, HexPath)>, anyhow::Error> {
     rh_follow_path(hl, |dn| &dn.children, node.clone(), path).await
-=======
-) -> Result<Option<(DataNode, HexPath)>, anyhow::Error> {
-    rh_follow_path(hl, |dn| &dn.children, node.clone(), path)
->>>>>>> 126ae569
 }
 
 /// Looks up data given an account `QuorumNode`.
@@ -147,20 +121,10 @@
     qn: &QuorumNode,
     path: &HexPath,
 ) -> Result<Option<Vec<u8>>, anyhow::Error> {
-<<<<<<< HEAD
     let top_dn = hl
         .lookup(qn.body.data_tree.ok_or(anyhow!("no data tree"))?)
         .await?;
-    let (dn, postfix) = data_node_follow_path(hl, &top_dn, path).await?;
-    if postfix.len() != 0 {
-        return Ok(None);
-=======
-    let top_dn = hl.lookup(
-        qn.body
-            .data_tree
-            .ok_or(anyhow!("no data tree"))?
-    )?;
-    match data_node_follow_path(hl, &top_dn, path)? {
+    match data_node_follow_path(hl, &top_dn, path).await? {
         None => Ok(None),
         Some((dn, postfix)) => {
             if postfix.len() != 0 {
@@ -169,7 +133,6 @@
                 Ok(dn.field)
             }
         }
->>>>>>> 126ae569
     }
 }
 
