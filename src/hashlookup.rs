--- conflicted
+++ resolved
@@ -6,7 +6,6 @@
 use async_trait::*;
 use serde::{de::DeserializeOwned, Serialize};
 
-<<<<<<< HEAD
 #[async_trait]
 pub trait HashLookup: Send + Sync {
     async fn lookup_bytes(&self, hash: HashCode) -> Result<Vec<u8>, anyhow::Error>;
@@ -25,28 +24,6 @@
             .put_bytes(&rmp_serde::to_vec_named(val).unwrap())
             .await?;
         Ok(Hash {
-=======
-/// A trait for looking up values by their hash code.
-pub trait HashLookup {
-    /// Looks up a byte array by its hash code.
-    fn lookup_bytes(&self, hash: HashCode) -> Result<Vec<u8>, anyhow::Error>;
-
-    /// Looks up a serializable value by the hash code of its serialization.
-    fn lookup<T: DeserializeOwned>(&self, hash: Hash<T>) -> Result<T, anyhow::Error> {
-        Ok(rmp_serde::from_read(self.lookup_bytes(hash.code)?.as_slice())?)
-    }
-}
-
-/// A trait for inserting new values associated with their hash codes.
-pub trait HashPut {
-    /// Inserts a byte array, associating it with its hash code.
-    fn put_bytes(&mut self, bs: &[u8]) -> HashCode;
-
-    /// Inserts a serializable value, associating it with its hash code.
-    fn put<T: Serialize>(&mut self, val: &T) -> Hash<T> {
-        let code = self.put_bytes(&rmp_serde::to_vec_named(val).unwrap());
-        Hash {
->>>>>>> 126ae569
             code,
             phantom: std::marker::PhantomData,
         })
@@ -97,24 +74,26 @@
     pub fn new(hl: &'a HL) -> HashPutOfHashLookup<'a, HL> {
         HashPutOfHashLookup {
             hl: hl,
-            put_values: BTreeMap::new()
+            put_values: BTreeMap::new(),
         }
     }
 }
 
+#[async_trait]
 impl<'a, HL: HashLookup> HashLookup for HashPutOfHashLookup<'a, HL> {
-    fn lookup_bytes(&self, hash: HashCode) -> Result<Vec<u8>, anyhow::Error> {
+    async fn lookup_bytes(&self, hash: HashCode) -> Result<Vec<u8>, anyhow::Error> {
         match self.put_values.get(&hash) {
             Some(x) => Ok(x.clone()),
-            None => self.hl.lookup_bytes(hash)
+            None => self.hl.lookup_bytes(hash).await,
         }
     }
 }
 
+#[async_trait]
 impl<'a, HL: HashLookup> HashPut for HashPutOfHashLookup<'a, HL> {
-    fn put_bytes(&mut self, bs: &[u8]) -> HashCode {
+    async fn put_bytes(&mut self, bs: &[u8]) -> Result<HashCode, anyhow::Error> {
         let code = hash_of_bytes(&bs);
         self.put_values.insert(code, bs.to_vec());
-        code
+        Ok(code)
     }
 }