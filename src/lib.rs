--- conflicted
+++ resolved
@@ -2,11 +2,7 @@
 pub mod crypto;
 pub mod hashlookup;
 pub mod hex_path;
-<<<<<<< HEAD
 pub mod network;
 pub mod queries;
-=======
-pub mod queries;
 pub mod account_transform;
-pub mod account_construction;
->>>>>>> 71e3c549
+pub mod account_construction;