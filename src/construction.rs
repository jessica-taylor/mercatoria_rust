#![allow(warnings)]

use std::collections::BTreeMap;

use anyhow::bail;
use ed25519_dalek::PublicKey;
use serde::{de::DeserializeOwned, Deserialize, Serialize};

use crate::account_construction::{initialize_account_node, insert_into_rh_tree};
use crate::blockdata::{
    Action, DataNode, MainBlock, MainBlockBody, MainOptions, PreSignedMainBlock, QuorumNode,
    QuorumNodeBody, QuorumNodeStats, RadixChildren,
};
use crate::crypto::{hash, path_to_hash_code, verify_sig, Hash, HashCode};
use crate::hashlookup::{HashLookup, HashPut};
use crate::hex_path::{is_prefix, HexPath};
use crate::queries::{
    longest_prefix_length, lookup_account, lookup_quorum_node, quorums_by_prev_block,
};
use crate::verification::{quorum_node_body_score, verify_endorsed_quorum_node};

async fn add_child_to_quorum_node<HL: HashLookup + HashPut>(
    hl: &mut HL,
    child_hash: Hash<QuorumNode>,
    parent_hash: Hash<QuorumNode>,
) -> Result<Hash<QuorumNode>, anyhow::Error> {
    let parent = hl.lookup(parent_hash).await?;
    let child = hl.lookup(child_hash).await?;
    if !is_prefix(&parent.body.path, &child.body.path) {
        bail!("child path must extend parent path");
    }
    let mut node_count = 0;
    let replace = |option_node: Option<QuorumNode>| match option_node {
        None => Ok(child.clone()),
        Some(node) => {
            if node.body.path != child.body.path {
                bail!("path of old node must match new child");
            }
            Ok(child.clone())
        }
    };
    insert_into_rh_tree(hl, &mut node_count, &child.body.path, replace, parent_hash).await
}

async fn make_immediate_parent<HL: HashLookup + HashPut>(
    hl: &mut HL,
    last_main: &MainBlock,
    path: &HexPath,
    children: Vec<(QuorumNode, usize)>,
) -> Result<(QuorumNode, usize), anyhow::Error> {
    let mut parent = match lookup_quorum_node(hl, &last_main.block.body, &path).await? {
        Some((old_node, suffix)) if suffix.is_empty() => old_node,
        _ => QuorumNode {
            signatures: None,
            body: QuorumNodeBody {
                last_main: None,
                path: path.clone(),
                children: RadixChildren::default(),
                data_tree: None,
                new_action: None,
                prize: 0,
                stats: QuorumNodeStats::zero(),
            },
        },
    };
    let mut tot_score = 0;
    for (child, score) in children {
        tot_score += score;
        let child_hash = hl.put(&child).await?;
        let parent_hash = hl.put(&parent).await?;
        let new_parent_hash = add_child_to_quorum_node(hl, child_hash, parent_hash).await?;
        parent = hl.lookup(new_parent_hash).await?;
    }
    Ok((parent, tot_score))
}

// TODO jack fixup
pub async fn best_super_node<HL: HashLookup + HashPut>(
    hl: &mut HL,
    last_main: &MainBlock,
    super_path: HexPath,
    input_children: Vec<(QuorumNode, usize)>,
) -> Result<QuorumNode, anyhow::Error> {
    let mut best = BTreeMap::<HexPath, (QuorumNode, usize)>::new();
    for i in (super_path.len()..(64 + 1)).rev() {
        let mut candidates = Vec::<(QuorumNode, usize)>::new();
        for (child, score) in &input_children {
            assert!(is_prefix(&super_path, &child.body.path));
            if child.body.path.len() == i {
                candidates.push((child.clone(), *score));
            }
        }
        let mut i_path_map = BTreeMap::<HexPath, Vec<(QuorumNode, usize)>>::new();
        for (child, score) in best.values() {
            let i_path = child.body.path[0..i].to_vec();
            if !i_path_map.contains_key(&i_path) {
                i_path_map.insert(i_path.to_vec(), Vec::new());
            }
            i_path_map
                .get_mut(&i_path)
                .unwrap()
                .push((child.clone(), *score));
        }
        for (i_path, chs) in i_path_map {
            candidates.push(make_immediate_parent(hl, last_main, &i_path, chs).await?);
        }
        for (child, score) in candidates {
            if best
                .get(&child.body.path)
                .map_or_else(|| true, |x| x.1 < score)
            {
                best.insert(child.body.path.clone(), (child, score));
            }
        }
    }
    Ok((best.get(&super_path).unwrap().0.clone()))
}

<<<<<<< HEAD
#[derive(Debug)]
=======
#[derive(PartialEq, Eq, Serialize, Deserialize, Debug, Clone)]
>>>>>>> e3c98466
pub struct AccountInit {
    pub public_key: PublicKey,
    pub balance: u128,
    pub stake: u128,
}

pub async fn genesis_block_body<HL: HashLookup + HashPut>(
    hl: &mut HL,
    account_inits: Vec<AccountInit>,
    timestamp_ms: i64,
    opts: MainOptions,
) -> Result<MainBlockBody, anyhow::Error> {
    let mut stats = QuorumNodeStats::zero();
    stats.new_nodes += 1;
    let mut top = hl
        .put(&QuorumNode {
            body: QuorumNodeBody {
                last_main: None,
                path: vec![],
                children: RadixChildren::default(),
                data_tree: None,
                new_action: None,
                prize: 0,
                stats,
            },
            signatures: None,
        })
        .await?;
    for init in account_inits {
        let (_, acct_node_body) =
            initialize_account_node(hl, None, init.public_key, init.balance, init.stake).await?;
        let acct_node = hl
            .put(&QuorumNode {
                body: acct_node_body,
                signatures: None,
            })
            .await?;
        top = add_child_to_quorum_node(hl, acct_node, top).await?;
    }
    Ok(MainBlockBody {
        prev: None,
        version: 0,
        timestamp_ms,
        tree: top,
        options: hl.put(&opts).await?,
    })
}

pub async fn next_main_block_body<HL: HashLookup>(
    hl: &HL,
    timestamp_ms: i64,
    prev_hash: Hash<MainBlock>,
    top_hash: Hash<QuorumNode>,
) -> Result<MainBlockBody, anyhow::Error> {
    let prev = hl.lookup(prev_hash).await?;
    let opts = hl.lookup(prev.block.body.options).await?;
    if timestamp_ms % (opts.timestamp_period_ms as i64) != 0
        || timestamp_ms <= prev.block.body.timestamp_ms
    {
        bail!("invalid timestamp in next_main_block_body");
    }
    let top = hl.lookup(top_hash).await?;
    if top.body.path.len() != 0 {
        bail!("next_main_block_body must be called with root QuorumNode");
    }
    if top_hash != prev.block.body.tree {
        verify_endorsed_quorum_node(hl, &prev, &top);
    }
    Ok(MainBlockBody {
        prev: Some(prev_hash),
        version: prev.block.body.version + 1,
        timestamp_ms,
        tree: top_hash,
        options: prev.block.body.options,
    })
}<|MERGE_RESOLUTION|>--- conflicted
+++ resolved
@@ -116,11 +116,7 @@
     Ok((best.get(&super_path).unwrap().0.clone()))
 }
 
-<<<<<<< HEAD
-#[derive(Debug)]
-=======
 #[derive(PartialEq, Eq, Serialize, Deserialize, Debug, Clone)]
->>>>>>> e3c98466
 pub struct AccountInit {
     pub public_key: PublicKey,
     pub balance: u128,
