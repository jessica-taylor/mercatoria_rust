--- conflicted
+++ resolved
@@ -32,7 +32,7 @@
 
 impl<T> TypedDataField<T> {
     /// Creates a `TypedDataField` given a path.
-    fn from_path(path: HexPath) -> TypedDataField<T> {
+    pub fn from_path(path: HexPath) -> TypedDataField<T> {
         TypedDataField {
             path: path,
             phantom: PhantomData,
@@ -89,16 +89,12 @@
 
 impl<'a, HL: HashLookup> AccountTransform<'a, HL> {
     /// Creates a new `AccountTransform`.
-<<<<<<< HEAD
-    fn new(
+    pub fn new(
         hl: &'a HL,
         is_initializing: bool,
         this_account: HashCode,
         last_main: Hash<MainBlock>,
     ) -> AccountTransform<'a, HL> {
-=======
-    pub fn new(hl: &'a HL, is_initializing: bool, this_account: HashCode, last_main: Hash<MainBlock>) -> AccountTransform<'a, HL> {
->>>>>>> 126ae569
         AccountTransform {
             hl,
             is_initializing,
@@ -109,15 +105,11 @@
     }
 
     /// Gets the value of a given data field.
-<<<<<<< HEAD
     async fn get_data_field_bytes(
         &self,
         acct: HashCode,
         field_name: &HexPath,
     ) -> Result<Option<Vec<u8>>, anyhow::Error> {
-=======
-    pub fn get_data_field_bytes(&self, acct: HashCode, field_name: &HexPath) -> Result<Option<Vec<u8>>, anyhow::Error> {
->>>>>>> 126ae569
         if acct == self.this_account {
             match self.fields_set.get(field_name) {
                 Some(x) => {
@@ -126,10 +118,12 @@
                 None => {}
             }
         }
-<<<<<<< HEAD
         let main = self.lookup(self.last_main).await?;
-        let acct_node = lookup_account(self, &main.block.body, self.this_account).await?;
-        lookup_data_in_account(self, &acct_node, field_name).await
+        if let Some(acct_node) = lookup_account(self, &main.block.body, self.this_account).await? {
+            lookup_data_in_account(self, &acct_node, field_name).await
+        } else {
+            Ok(None)
+        }
     }
 
     /// Sets the value of a given data field.
@@ -138,67 +132,41 @@
         field_name: &HexPath,
         value: Vec<u8>,
     ) -> Result<(), anyhow::Error> {
-=======
-        let main = self.lookup(self.last_main)?;
-        match lookup_account(self, &main.block.body, self.this_account)? {
-            None => Ok(None),
-            Some(acct_node) => lookup_data_in_account(self, &acct_node, field_name)
-        }
-    }
-
-    /// Sets the value of a given data field.
-    pub fn set_data_field_bytes(&mut self, field_name: &HexPath, value: Vec<u8>) -> Result<(), anyhow::Error> {
->>>>>>> 126ae569
         self.fields_set.insert(field_name.clone(), value);
         Ok(())
     }
 
     /// Gets the value of a given typed data field.
-<<<<<<< HEAD
     async fn get_data_field<T: DeserializeOwned>(
         &self,
         acct: HashCode,
         field: &TypedDataField<T>,
     ) -> Result<Option<T>, anyhow::Error> {
         match self.get_data_field_bytes(acct, &field.path).await? {
-=======
-    pub fn get_data_field<T : DeserializeOwned>(&self, acct: HashCode, field: &TypedDataField<T>) -> Result<Option<T>, anyhow::Error> {
-        match self.get_data_field_bytes(acct, &field.path)? {
->>>>>>> 126ae569
             None => Ok(None),
             Some(bs) => Ok(Some(rmp_serde::from_read(bs.as_slice())?)),
         }
     }
 
     /// Gets the value of a given typed data field, throwing an error if it is not found.
-<<<<<<< HEAD
-    async fn get_data_field_or_error<T: DeserializeOwned>(
+    pub async fn get_data_field_or_error<T: DeserializeOwned>(
         &self,
         acct: HashCode,
         field: &TypedDataField<T>,
     ) -> Result<T, anyhow::Error> {
         match self.get_data_field(acct, field).await? {
-=======
-    pub fn get_data_field_or_error<T : DeserializeOwned>(&self, acct: HashCode, field: &TypedDataField<T>) -> Result<T, anyhow::Error> {
-        match self.get_data_field(acct, field)? {
->>>>>>> 126ae569
             None => bail!("data field not found: {:?}", field.path),
             Some(x) => Ok(x),
         }
     }
 
     /// Sets the value of a given typed data field.
-<<<<<<< HEAD
     fn set_data_field<T: Serialize>(
         &mut self,
         field: &TypedDataField<T>,
         value: &T,
     ) -> Result<(), anyhow::Error> {
         self.set_data_field_bytes(&field.path, rmp_serde::to_vec_named(value)?)
-=======
-    pub fn set_data_field<T : Serialize>(&mut self, field: &TypedDataField<T>, value: &T) -> Result<(), anyhow::Error> {
-        self.set_data_field_bytes(&field.path, rmp_serde::to_vec_named(value).unwrap())
->>>>>>> 126ae569
     }
 }
 
