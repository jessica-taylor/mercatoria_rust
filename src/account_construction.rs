<<<<<<< HEAD
use std::{future::Future, pin::Pin};

use futures_lite::{future, FutureExt};

use crate::blockdata::{
    DataNode, MainBlock, MainBlockBody, PreSignedMainBlock, QuorumNode, QuorumNodeBody,
};
=======
use std::collections::BTreeMap;

use anyhow::anyhow;

use crate::blockdata::{DataNode, MainBlock, MainBlockBody, PreSignedMainBlock, QuorumNode, QuorumNodeBody, Action};
>>>>>>> 126ae569
use crate::crypto::{hash, path_to_hash_code, Hash, HashCode};
use crate::hashlookup::{HashLookup, HashPut};
use crate::hex_path::{bytes_to_path, HexPath};
use crate::queries::{is_prefix, longest_prefix_length, lookup_account};
use crate::account_transform::{field_balance, field_stake, field_public_key, run_action, AccountTransform};

/// Checks whether a radix hash node's children are well-formed.
pub fn children_paths_well_formed<N>(children: &Vec<(HexPath, N)>) -> bool {
    for i in 0..children.len() {
        let (path, _) = &children[i];
        if path.len() == 0 || (i > 0 && path[0] <= children[i - 1].0[0]) {
            return false;
        }
    }
    true
}

/// Checks whether a data node is well-formed.
fn data_node_well_formed(dn: &DataNode) -> bool {
    children_paths_well_formed(&dn.children) && !(dn.children.len() <= 1 && dn.field.is_none())
}

/// Summary statistics about a `QuorumNode`, summing all data at or below the
/// node.
pub struct TreeInfo {
    pub fee: u128,
    pub gas: u128,
    pub new_nodes: u64,
    pub prize: u128,
    pub stake: u128,
    pub new_transactions: u64,
    pub new_quorums: u64,
}

/// Gets `TreeInfo` cached in a `QuorumNodeBody`; `new_transactions` and `new_quorums'
/// are set to 0.
fn cached_tree_info(qnb: &QuorumNodeBody) -> TreeInfo {
    TreeInfo {
        fee: qnb.total_fee,
        gas: qnb.total_gas,
        new_nodes: qnb.new_nodes,
        prize: qnb.total_prize,
        stake: qnb.total_stake,
        new_transactions: 0,
        new_quorums: 0,
    }
}

impl TreeInfo {
    /// `TreeInfo` with all fields set to 0.
    fn zero() -> TreeInfo {
        TreeInfo {
            fee: 0,
            gas: 0,
            new_nodes: 0,
            prize: 0,
            stake: 0,
            new_transactions: 0,
            new_quorums: 0,
        }
    }

    /// Adds fields in two `TreeInfo`s.
    fn plus(self: &TreeInfo, other: &TreeInfo) -> TreeInfo {
        TreeInfo {
            fee: self.fee + other.fee,
            gas: self.gas + other.gas,
            new_nodes: self.new_nodes + other.new_nodes,
            prize: self.prize + other.prize,
            stake: self.stake + other.stake,
            new_transactions: self.new_transactions + other.new_transactions,
            new_quorums: self.new_quorums + other.new_quorums,
        }
    }
}

/// Inserts a child into a list of radix hash children, replacing a child
/// with the same first character if one exists.
fn insert_child<N>(child: (HexPath, N), mut children: Vec<(HexPath, N)>) -> Vec<(HexPath, N)> {
    for i in 0..children.len() {
        if children[i].0[0] >= child.0[0] {
            if children[i].0[0] == child.0[0] {
                children[i] = child;
            } else {
                children.insert(i, child);
            }
            return children;
        }
    }
    children.push(child);
    children
}

/// Modifies a `DataNode` to insert a new child.
<<<<<<< HEAD
async fn data_node_insert_child<HL: HashLookup + HashPut>(
    hl: &mut HL,
    child: (HexPath, Hash<DataNode>),
    tree: DataNode,
) -> Result<Hash<DataNode>, anyhow::Error> {
    let new_children = insert_child(child, tree.children);
    hl.put(&DataNode {
        field: tree.field,
        children: new_children,
    })
    .await
}

/// Inserts a field at a given path in a data tree.
fn insert_into_data_tree<HL: HashLookup + HashPut>(
    hl: &mut HL,
    path: HexPath,
    field: Vec<u8>,
    hash_tree: Hash<DataNode>,
) -> Pin<Box<dyn Future<Output = Result<Hash<DataNode>, anyhow::Error>> + Send + '_>> {
    async move {
        let tree = hl.lookup(hash_tree).await?;
        if path.len() == 0 {
            // just replace the field
            return hl
                .put(&DataNode {
                    field: Some(field),
                    children: tree.children,
                })
                .await;
        } else {
            for (suffix, child_hash) in tree.children.clone() {
                if suffix[0] == path[0] {
                    if is_prefix(&suffix, &path) {
                        // modify the child
                        let new_child_hash = insert_into_data_tree(
                            hl,
                            path[suffix.len()..].to_vec(),
                            field,
                            child_hash,
                        )
                        .await?;
                        return data_node_insert_child(hl, (suffix, new_child_hash), tree).await;
                    } else {
                        // create an intermediate node
                        let pref_len = longest_prefix_length(&path, &suffix);
                        let mut new_child_hash = hl
                            .put(&DataNode {
                                field: None,
                                children: vec![(suffix[pref_len..].to_vec(), child_hash)],
                            })
                            .await?;
                        // modify the intermediate node
                        new_child_hash = insert_into_data_tree(
                            hl,
                            path[pref_len..].to_vec(),
                            field,
                            new_child_hash,
                        )
                        .await?;
                        return data_node_insert_child(
                            hl,
                            (path[0..pref_len].to_vec(), new_child_hash),
                            tree,
                        )
                        .await;
                    }
=======
fn data_node_insert_child<HL : HashLookup + HashPut>(hl: &mut HL, node_count: &mut usize, child: (HexPath, Hash<DataNode>), tree: DataNode) -> Result<Hash<DataNode>, anyhow::Error> {
    let new_children = insert_child(child, tree.children);
    *node_count += 1;
    Ok(hl.put(&DataNode {field: tree.field, children: new_children}))
}

/// Inserts a field at a given path in a data tree.
fn insert_into_data_tree<HL : HashLookup + HashPut>(hl: &mut HL, node_count: &mut usize, path: HexPath, field: Vec<u8>, hash_tree: Hash<DataNode>) -> Result<Hash<DataNode>, anyhow::Error> {
    let tree = hl.lookup(hash_tree)?;
    if path.len() == 0 {
        // just replace the field
        *node_count += 1;
        return Ok(hl.put(&DataNode {field: Some(field), children: tree.children}));
    } else {
        for (suffix, child_hash) in tree.children.clone() {
            if suffix[0] == path[0] {
                if is_prefix(&suffix, &path) {
                    // modify the child
                    let new_child_hash = insert_into_data_tree(hl, node_count, path[suffix.len()..].to_vec(), field, child_hash)?;
                    return data_node_insert_child(hl, node_count, (suffix, new_child_hash), tree);
                } else {
                    // create an intermediate node
                    let pref_len = longest_prefix_length(&path, &suffix);
                    *node_count += 1;
                    let mut new_child_hash = hl.put(&DataNode {field: None, children: vec![(suffix[pref_len..].to_vec(), child_hash)]});
                    // modify the intermediate node
                    new_child_hash = insert_into_data_tree(hl, node_count, path[pref_len..].to_vec(), field, new_child_hash)?;
                    return data_node_insert_child(hl, node_count, (path[0..pref_len].to_vec(), new_child_hash), tree);

>>>>>>> 126ae569
                }
            }
            // insert a new child that itself has no children
            let node_hash = hl
                .put(&DataNode {
                    field: Some(field),
                    children: vec![],
                })
                .await?;
            return data_node_insert_child(hl, (path, node_hash), tree).await;
        }
<<<<<<< HEAD
    }
    .boxed()
=======
        // insert a new child that itself has no children
        *node_count += 1;
        let node_hash = hl.put(&DataNode {field: Some(field), children: vec![]});
        return data_node_insert_child(hl, node_count, (path, node_hash), tree);
    }
}

/// Initializes an account node.  The resulting node is only valid in the genesis
/// block.
pub fn initialize_account_node<HL : HashLookup + HashPut>(
    hl: &mut HL,
    last_main: Option<Hash<MainBlock>>,
    key: ed25519_dalek::PublicKey,
    balance: u128,
    stake: u128
) -> Result<(BTreeMap<HexPath, Vec<u8>>, QuorumNodeBody), anyhow::Error> {
    let acct = hash(&key).code;
    let mut fields = BTreeMap::new();
    fields.insert(field_balance().path, rmp_serde::to_vec_named(&balance).unwrap());
    fields.insert(field_stake().path, rmp_serde::to_vec_named(&stake).unwrap());
    fields.insert(field_public_key().path, rmp_serde::to_vec_named(&key).unwrap());
    let mut data_tree: Hash<DataNode> = hl.put(&DataNode {field: None, children: vec![]});
    let mut node_count = 1;
    for (path, value) in fields.clone() {
        data_tree = insert_into_data_tree(hl, &mut node_count, path, value, data_tree)?;
    }
    let node = QuorumNodeBody {
        last_main: last_main,
        path: bytes_to_path(&acct),
        children: vec![],
        data_tree: Some(data_tree),
        new_action: None,
        prize: 0,
        new_nodes: node_count as u64,
        total_fee: 0,
        total_gas: 0,
        total_stake: stake,
        total_prize: 0
    };
    Ok((fields, node))
}

/// Causes a given account to run a given action, producing a new account `QuorumNodeBody`.
pub fn add_action_to_account<HL : HashLookup + HashPut>(
    hl: &mut HL,
    last_main: &MainBlock,
    account: HashCode,
    action: &Action,
    prize: u128,
) -> Result<QuorumNodeBody, anyhow::Error> {
    let (is_init, mut data_tree) = match lookup_account(hl, &last_main.block.body, account)? {
        None => (true, hl.put(&DataNode {field: None, children: vec![]})),
        Some(prev_node) => (false, prev_node.body.data_tree.ok_or(anyhow!("account has no data tree"))?)
    };
    let mut at = AccountTransform::new(hl, is_init, account, hash(&last_main));
    run_action(&mut at, action)?;
    let new_stake = at.get_data_field_or_error(account, &field_stake())?;
    let mut node_count = 0;
    for (path, value) in at.fields_set {
        data_tree = insert_into_data_tree(hl, &mut node_count, path, value, data_tree)?;
    }
    Ok(QuorumNodeBody {
        last_main: Some(hash(last_main)),
        path: bytes_to_path(&account),
        children: vec![],
        data_tree: Some(data_tree),
        prize: prize,
        new_action: Some(hl.put(action)),
        new_nodes: (node_count as u64) + 1, // node_count data nodes + 1 quorum node
        total_fee: action.fee,
        total_gas: 0,
        total_stake: new_stake,
        total_prize: prize
    })
>>>>>>> 126ae569
}<|MERGE_RESOLUTION|>--- conflicted
+++ resolved
@@ -1,23 +1,19 @@
-<<<<<<< HEAD
-use std::{future::Future, pin::Pin};
-
+use std::{collections::BTreeMap, future::Future, pin::Pin};
+
+use anyhow::*;
 use futures_lite::{future, FutureExt};
 
+use crate::account_transform::{
+    field_balance, field_public_key, field_received, field_send, field_stake, run_action,
+    AccountTransform,
+};
 use crate::blockdata::{
-    DataNode, MainBlock, MainBlockBody, PreSignedMainBlock, QuorumNode, QuorumNodeBody,
+    Action, DataNode, MainBlock, MainBlockBody, PreSignedMainBlock, QuorumNode, QuorumNodeBody,
 };
-=======
-use std::collections::BTreeMap;
-
-use anyhow::anyhow;
-
-use crate::blockdata::{DataNode, MainBlock, MainBlockBody, PreSignedMainBlock, QuorumNode, QuorumNodeBody, Action};
->>>>>>> 126ae569
 use crate::crypto::{hash, path_to_hash_code, Hash, HashCode};
 use crate::hashlookup::{HashLookup, HashPut};
 use crate::hex_path::{bytes_to_path, HexPath};
 use crate::queries::{is_prefix, longest_prefix_length, lookup_account};
-use crate::account_transform::{field_balance, field_stake, field_public_key, run_action, AccountTransform};
 
 /// Checks whether a radix hash node's children are well-formed.
 pub fn children_paths_well_formed<N>(children: &Vec<(HexPath, N)>) -> bool {
@@ -107,13 +103,14 @@
 }
 
 /// Modifies a `DataNode` to insert a new child.
-<<<<<<< HEAD
 async fn data_node_insert_child<HL: HashLookup + HashPut>(
     hl: &mut HL,
+    node_count: &mut usize,
     child: (HexPath, Hash<DataNode>),
     tree: DataNode,
 ) -> Result<Hash<DataNode>, anyhow::Error> {
     let new_children = insert_child(child, tree.children);
+    *node_count += 1;
     hl.put(&DataNode {
         field: tree.field,
         children: new_children,
@@ -122,16 +119,18 @@
 }
 
 /// Inserts a field at a given path in a data tree.
-fn insert_into_data_tree<HL: HashLookup + HashPut>(
-    hl: &mut HL,
+fn insert_into_data_tree<'a, HL: HashLookup + HashPut>(
+    hl: &'a mut HL,
+    node_count: &'a mut usize,
     path: HexPath,
     field: Vec<u8>,
     hash_tree: Hash<DataNode>,
-) -> Pin<Box<dyn Future<Output = Result<Hash<DataNode>, anyhow::Error>> + Send + '_>> {
+) -> Pin<Box<dyn Future<Output = Result<Hash<DataNode>, anyhow::Error>> + Send + 'a>> {
     async move {
         let tree = hl.lookup(hash_tree).await?;
         if path.len() == 0 {
             // just replace the field
+            *node_count += 1;
             return hl
                 .put(&DataNode {
                     field: Some(field),
@@ -145,15 +144,23 @@
                         // modify the child
                         let new_child_hash = insert_into_data_tree(
                             hl,
+                            node_count,
                             path[suffix.len()..].to_vec(),
                             field,
                             child_hash,
                         )
                         .await?;
-                        return data_node_insert_child(hl, (suffix, new_child_hash), tree).await;
+                        return data_node_insert_child(
+                            hl,
+                            node_count,
+                            (suffix, new_child_hash),
+                            tree,
+                        )
+                        .await;
                     } else {
                         // create an intermediate node
                         let pref_len = longest_prefix_length(&path, &suffix);
+                        *node_count += 1;
                         let mut new_child_hash = hl
                             .put(&DataNode {
                                 field: None,
@@ -163,6 +170,7 @@
                         // modify the intermediate node
                         new_child_hash = insert_into_data_tree(
                             hl,
+                            node_count,
                             path[pref_len..].to_vec(),
                             field,
                             new_child_hash,
@@ -170,82 +178,57 @@
                         .await?;
                         return data_node_insert_child(
                             hl,
+                            node_count,
                             (path[0..pref_len].to_vec(), new_child_hash),
                             tree,
                         )
                         .await;
                     }
-=======
-fn data_node_insert_child<HL : HashLookup + HashPut>(hl: &mut HL, node_count: &mut usize, child: (HexPath, Hash<DataNode>), tree: DataNode) -> Result<Hash<DataNode>, anyhow::Error> {
-    let new_children = insert_child(child, tree.children);
-    *node_count += 1;
-    Ok(hl.put(&DataNode {field: tree.field, children: new_children}))
-}
-
-/// Inserts a field at a given path in a data tree.
-fn insert_into_data_tree<HL : HashLookup + HashPut>(hl: &mut HL, node_count: &mut usize, path: HexPath, field: Vec<u8>, hash_tree: Hash<DataNode>) -> Result<Hash<DataNode>, anyhow::Error> {
-    let tree = hl.lookup(hash_tree)?;
-    if path.len() == 0 {
-        // just replace the field
-        *node_count += 1;
-        return Ok(hl.put(&DataNode {field: Some(field), children: tree.children}));
-    } else {
-        for (suffix, child_hash) in tree.children.clone() {
-            if suffix[0] == path[0] {
-                if is_prefix(&suffix, &path) {
-                    // modify the child
-                    let new_child_hash = insert_into_data_tree(hl, node_count, path[suffix.len()..].to_vec(), field, child_hash)?;
-                    return data_node_insert_child(hl, node_count, (suffix, new_child_hash), tree);
-                } else {
-                    // create an intermediate node
-                    let pref_len = longest_prefix_length(&path, &suffix);
-                    *node_count += 1;
-                    let mut new_child_hash = hl.put(&DataNode {field: None, children: vec![(suffix[pref_len..].to_vec(), child_hash)]});
-                    // modify the intermediate node
-                    new_child_hash = insert_into_data_tree(hl, node_count, path[pref_len..].to_vec(), field, new_child_hash)?;
-                    return data_node_insert_child(hl, node_count, (path[0..pref_len].to_vec(), new_child_hash), tree);
-
->>>>>>> 126ae569
                 }
             }
             // insert a new child that itself has no children
+            *node_count += 1;
             let node_hash = hl
                 .put(&DataNode {
                     field: Some(field),
                     children: vec![],
                 })
                 .await?;
-            return data_node_insert_child(hl, (path, node_hash), tree).await;
-        }
-<<<<<<< HEAD
+            return data_node_insert_child(hl, node_count, (path, node_hash), tree).await;
+        }
     }
     .boxed()
-=======
-        // insert a new child that itself has no children
-        *node_count += 1;
-        let node_hash = hl.put(&DataNode {field: Some(field), children: vec![]});
-        return data_node_insert_child(hl, node_count, (path, node_hash), tree);
-    }
 }
 
 /// Initializes an account node.  The resulting node is only valid in the genesis
 /// block.
-pub fn initialize_account_node<HL : HashLookup + HashPut>(
+pub async fn initialize_account_node<HL: HashLookup + HashPut>(
     hl: &mut HL,
     last_main: Option<Hash<MainBlock>>,
     key: ed25519_dalek::PublicKey,
     balance: u128,
-    stake: u128
+    stake: u128,
 ) -> Result<(BTreeMap<HexPath, Vec<u8>>, QuorumNodeBody), anyhow::Error> {
     let acct = hash(&key).code;
     let mut fields = BTreeMap::new();
-    fields.insert(field_balance().path, rmp_serde::to_vec_named(&balance).unwrap());
+    fields.insert(
+        field_balance().path,
+        rmp_serde::to_vec_named(&balance).unwrap(),
+    );
     fields.insert(field_stake().path, rmp_serde::to_vec_named(&stake).unwrap());
-    fields.insert(field_public_key().path, rmp_serde::to_vec_named(&key).unwrap());
-    let mut data_tree: Hash<DataNode> = hl.put(&DataNode {field: None, children: vec![]});
+    fields.insert(
+        field_public_key().path,
+        rmp_serde::to_vec_named(&key).unwrap(),
+    );
+    let mut data_tree: Hash<DataNode> = hl
+        .put(&DataNode {
+            field: None,
+            children: vec![],
+        })
+        .await?;
     let mut node_count = 1;
     for (path, value) in fields.clone() {
-        data_tree = insert_into_data_tree(hl, &mut node_count, path, value, data_tree)?;
+        data_tree = insert_into_data_tree(hl, &mut node_count, path, value, data_tree).await?;
     }
     let node = QuorumNodeBody {
         last_main: last_main,
@@ -258,42 +241,54 @@
         total_fee: 0,
         total_gas: 0,
         total_stake: stake,
-        total_prize: 0
+        total_prize: 0,
     };
     Ok((fields, node))
 }
 
 /// Causes a given account to run a given action, producing a new account `QuorumNodeBody`.
-pub fn add_action_to_account<HL : HashLookup + HashPut>(
+pub async fn add_action_to_account<HL: HashLookup + HashPut>(
     hl: &mut HL,
     last_main: &MainBlock,
     account: HashCode,
     action: &Action,
     prize: u128,
 ) -> Result<QuorumNodeBody, anyhow::Error> {
-    let (is_init, mut data_tree) = match lookup_account(hl, &last_main.block.body, account)? {
-        None => (true, hl.put(&DataNode {field: None, children: vec![]})),
-        Some(prev_node) => (false, prev_node.body.data_tree.ok_or(anyhow!("account has no data tree"))?)
+    let (is_init, mut data_tree) = match lookup_account(hl, &last_main.block.body, account).await? {
+        None => (
+            true,
+            hl.put(&DataNode {
+                field: None,
+                children: vec![],
+            })
+            .await?,
+        ),
+        Some(prev_node) => (
+            false,
+            prev_node
+                .body
+                .data_tree
+                .ok_or_else(|| anyhow!("account has no data tree"))?,
+        ),
     };
     let mut at = AccountTransform::new(hl, is_init, account, hash(&last_main));
-    run_action(&mut at, action)?;
-    let new_stake = at.get_data_field_or_error(account, &field_stake())?;
+    run_action(&mut at, action).await?;
+    let new_stake = at.get_data_field_or_error(account, &field_stake()).await?;
     let mut node_count = 0;
     for (path, value) in at.fields_set {
-        data_tree = insert_into_data_tree(hl, &mut node_count, path, value, data_tree)?;
+        data_tree = insert_into_data_tree(hl, &mut node_count, path, value, data_tree).await?;
     }
     Ok(QuorumNodeBody {
         last_main: Some(hash(last_main)),
         path: bytes_to_path(&account),
         children: vec![],
         data_tree: Some(data_tree),
-        prize: prize,
-        new_action: Some(hl.put(action)),
+        prize,
+        new_action: Some(hl.put(action).await?),
         new_nodes: (node_count as u64) + 1, // node_count data nodes + 1 quorum node
         total_fee: action.fee,
         total_gas: 0,
         total_stake: new_stake,
-        total_prize: prize
+        total_prize: prize,
     })
->>>>>>> 126ae569
 }